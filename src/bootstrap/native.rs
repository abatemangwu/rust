// Copyright 2015 The Rust Project Developers. See the COPYRIGHT
// file at the top-level directory of this distribution and at
// http://rust-lang.org/COPYRIGHT.
//
// Licensed under the Apache License, Version 2.0 <LICENSE-APACHE or
// http://www.apache.org/licenses/LICENSE-2.0> or the MIT license
// <LICENSE-MIT or http://opensource.org/licenses/MIT>, at your
// option. This file may not be copied, modified, or distributed
// except according to those terms.

//! Compilation of native dependencies like LLVM.
//!
//! Native projects like LLVM unfortunately aren't suited just yet for
//! compilation in build scripts that Cargo has. This is because thie
//! compilation takes a *very* long time but also because we don't want to
//! compile LLVM 3 times as part of a normal bootstrap (we want it cached).
//!
//! LLVM and compiler-rt are essentially just wired up to everything else to
//! ensure that they're always in place if needed.

use std::fs::{self, File};
use std::io::{Read, Write};
use std::path::Path;
use std::process::Command;

use build_helper::output;
use cmake;
use gcc;

use Build;
use util::{self, up_to_date};

/// Compile LLVM for `target`.
pub fn llvm(build: &Build, target: &str) {
    // If we're using a custom LLVM bail out here, but we can only use a
    // custom LLVM for the build triple.
    if let Some(config) = build.config.target_config.get(target) {
        if let Some(ref s) = config.llvm_config {
            return check_llvm_version(build, s);
        }
    }

    // If the cleaning trigger is newer than our built artifacts (or if the
    // artifacts are missing) then we keep going, otherwise we bail out.
    let dst = build.llvm_out(target);
    let stamp = build.src.join("src/rustllvm/llvm-auto-clean-trigger");
    let mut stamp_contents = String::new();
    t!(t!(File::open(&stamp)).read_to_string(&mut stamp_contents));
    let done_stamp = dst.join("llvm-finished-building");
    if done_stamp.exists() {
        let mut done_contents = String::new();
        t!(t!(File::open(&done_stamp)).read_to_string(&mut done_contents));
        if done_contents == stamp_contents {
            return
        }
    }
    drop(fs::remove_dir_all(&dst));

    println!("Building LLVM for {}", target);

    let _time = util::timeit();
    let _ = fs::remove_dir_all(&dst.join("build"));
    t!(fs::create_dir_all(&dst.join("build")));
    let assertions = if build.config.llvm_assertions {"ON"} else {"OFF"};

    // http://llvm.org/docs/CMake.html
    let mut cfg = cmake::Config::new(build.src.join("src/llvm"));
    if build.config.ninja {
        cfg.generator("Ninja");
    }

    let profile = match (build.config.llvm_optimize, build.config.llvm_release_debuginfo) {
        (false, _) => "Debug",
        (true, false) => "Release",
        (true, true) => "RelWithDebInfo",
    };

    // NOTE: remember to also update `config.toml.example` when changing the defaults!
    let llvm_targets = match build.config.llvm_targets {
        Some(ref s) => s,
        None => "X86;ARM;AArch64;Mips;PowerPC;SystemZ;JSBackend;MSP430;Sparc",
    };

    cfg.target(target)
       .host(&build.config.build)
       .out_dir(&dst)
       .profile(profile)
       .define("LLVM_ENABLE_ASSERTIONS", assertions)
<<<<<<< HEAD
       .define("LLVM_TARGETS_TO_BUILD",
               "X86;ARM;AArch64;Mips;PowerPC;SystemZ;JSBackend;MSP430;Sparc;NVPTX")
=======
       .define("LLVM_TARGETS_TO_BUILD", llvm_targets)
>>>>>>> 0f8e9314
       .define("LLVM_INCLUDE_EXAMPLES", "OFF")
       .define("LLVM_INCLUDE_TESTS", "OFF")
       .define("LLVM_INCLUDE_DOCS", "OFF")
       .define("LLVM_ENABLE_ZLIB", "OFF")
       .define("WITH_POLLY", "OFF")
       .define("LLVM_ENABLE_TERMINFO", "OFF")
       .define("LLVM_ENABLE_LIBEDIT", "OFF")
       .define("LLVM_PARALLEL_COMPILE_JOBS", build.jobs().to_string())
       .define("LLVM_TARGET_ARCH", target.split('-').next().unwrap())
       .define("LLVM_DEFAULT_TARGET_TRIPLE", target);

    if target.starts_with("i686") {
        cfg.define("LLVM_BUILD_32_BITS", "ON");
    }

    // http://llvm.org/docs/HowToCrossCompileLLVM.html
    if target != build.config.build {
        // FIXME: if the llvm root for the build triple is overridden then we
        //        should use llvm-tblgen from there, also should verify that it
        //        actually exists most of the time in normal installs of LLVM.
        let host = build.llvm_out(&build.config.build).join("bin/llvm-tblgen");
        cfg.define("CMAKE_CROSSCOMPILING", "True")
           .define("LLVM_TABLEGEN", &host);
    }

    // MSVC handles compiler business itself
    if !target.contains("msvc") {
        if let Some(ref ccache) = build.config.ccache {
           cfg.define("CMAKE_C_COMPILER", ccache)
              .define("CMAKE_C_COMPILER_ARG1", build.cc(target))
              .define("CMAKE_CXX_COMPILER", ccache)
              .define("CMAKE_CXX_COMPILER_ARG1", build.cxx(target));
        } else {
           cfg.define("CMAKE_C_COMPILER", build.cc(target))
              .define("CMAKE_CXX_COMPILER", build.cxx(target));
        }
        cfg.build_arg("-j").build_arg(build.jobs().to_string());

        cfg.define("CMAKE_C_FLAGS", build.cflags(target).join(" "));
        cfg.define("CMAKE_CXX_FLAGS", build.cflags(target).join(" "));
    }

    // FIXME: we don't actually need to build all LLVM tools and all LLVM
    //        libraries here, e.g. we just want a few components and a few
    //        tools. Figure out how to filter them down and only build the right
    //        tools and libs on all platforms.
    cfg.build();

    t!(t!(File::create(&done_stamp)).write_all(stamp_contents.as_bytes()));
}

fn check_llvm_version(build: &Build, llvm_config: &Path) {
    if !build.config.llvm_version_check {
        return
    }

    let mut cmd = Command::new(llvm_config);
    let version = output(cmd.arg("--version"));
    if version.starts_with("3.5") || version.starts_with("3.6") ||
       version.starts_with("3.7") {
        return
    }
    panic!("\n\nbad LLVM version: {}, need >=3.5\n\n", version)
}

/// Compiles the `rust_test_helpers.c` library which we used in various
/// `run-pass` test suites for ABI testing.
pub fn test_helpers(build: &Build, target: &str) {
    let dst = build.test_helpers_out(target);
    let src = build.src.join("src/rt/rust_test_helpers.c");
    if up_to_date(&src, &dst.join("librust_test_helpers.a")) {
        return
    }

    println!("Building test helpers");
    t!(fs::create_dir_all(&dst));
    let mut cfg = gcc::Config::new();

    // We may have found various cross-compilers a little differently due to our
    // extra configuration, so inform gcc of these compilers. Note, though, that
    // on MSVC we still need gcc's detection of env vars (ugh).
    if !target.contains("msvc") {
        if let Some(ar) = build.ar(target) {
            cfg.archiver(ar);
        }
        cfg.compiler(build.cc(target));
    }

    cfg.cargo_metadata(false)
       .out_dir(&dst)
       .target(target)
       .host(&build.config.build)
       .opt_level(0)
       .debug(false)
       .file(build.src.join("src/rt/rust_test_helpers.c"))
       .compile("librust_test_helpers.a");
}<|MERGE_RESOLUTION|>--- conflicted
+++ resolved
@@ -78,7 +78,7 @@
     // NOTE: remember to also update `config.toml.example` when changing the defaults!
     let llvm_targets = match build.config.llvm_targets {
         Some(ref s) => s,
-        None => "X86;ARM;AArch64;Mips;PowerPC;SystemZ;JSBackend;MSP430;Sparc",
+        None => "X86;ARM;AArch64;Mips;PowerPC;SystemZ;JSBackend;MSP430;Sparc;NVPTX",
     };
 
     cfg.target(target)
@@ -86,12 +86,7 @@
        .out_dir(&dst)
        .profile(profile)
        .define("LLVM_ENABLE_ASSERTIONS", assertions)
-<<<<<<< HEAD
-       .define("LLVM_TARGETS_TO_BUILD",
-               "X86;ARM;AArch64;Mips;PowerPC;SystemZ;JSBackend;MSP430;Sparc;NVPTX")
-=======
        .define("LLVM_TARGETS_TO_BUILD", llvm_targets)
->>>>>>> 0f8e9314
        .define("LLVM_INCLUDE_EXAMPLES", "OFF")
        .define("LLVM_INCLUDE_TESTS", "OFF")
        .define("LLVM_INCLUDE_DOCS", "OFF")
